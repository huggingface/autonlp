FROM nvidia/cuda:12.1.1-cudnn8-runtime-ubuntu22.04

ENV DEBIAN_FRONTEND=noninteractive \
    TZ=UTC \
    HF_HUB_ENABLE_HF_TRANSFER=1

ENV PATH="${HOME}/miniconda3/bin:${PATH}"
ARG PATH="${HOME}/miniconda3/bin:${PATH}"
ENV PATH="/app/ngc-cli:${PATH}"
ARG PATH="/app/ngc-cli:${PATH}"

RUN mkdir -p /tmp/model && \
    chown -R 1000:1000 /tmp/model && \
    mkdir -p /tmp/data && \
    chown -R 1000:1000 /tmp/data

RUN apt-get update &&  \
    apt-get upgrade -y &&  \
    apt-get install -y \
    build-essential \
    cmake \
    curl \
    ca-certificates \
    gcc \
    git \
    locales \
    net-tools \
    wget \
    libpq-dev \
    libsndfile1-dev \
    git \
    git-lfs \
    libgl1 \
    unzip \
    && rm -rf /var/lib/apt/lists/* && \
    apt-get clean


RUN curl -s https://packagecloud.io/install/repositories/github/git-lfs/script.deb.sh | bash && \
    git lfs install

WORKDIR /app
RUN mkdir -p /app/.cache
ENV HF_HOME="/app/.cache"
RUN useradd -m -u 1000 user
RUN chown -R user:user /app
USER user
ENV HOME=/app

ENV PYTHONPATH=$HOME/app \
    PYTHONUNBUFFERED=1 \
    GRADIO_ALLOW_FLAGGING=never \
    GRADIO_NUM_PORTS=1 \
    GRADIO_SERVER_NAME=0.0.0.0 \
    SYSTEM=spaces


RUN wget https://repo.anaconda.com/miniconda/Miniconda3-latest-Linux-x86_64.sh \
    && sh Miniconda3-latest-Linux-x86_64.sh -b -p /app/miniconda \
    && rm -f Miniconda3-latest-Linux-x86_64.sh
ENV PATH /app/miniconda/bin:$PATH

RUN conda create -p /app/env -y python=3.10

SHELL ["conda", "run","--no-capture-output", "-p","/app/env", "/bin/bash", "-c"]

RUN conda install pytorch torchvision torchaudio pytorch-cuda=12.1 -c pytorch -c nvidia && \
    conda clean -ya && \
    conda install -c "nvidia/label/cuda-12.1.1" cuda-nvcc && conda clean -ya && \
    conda install xformers -c xformers && conda clean -ya
# conda install -c "nvidia/label/cuda-12.1.1" cuda-toolkit && conda clean -ya

COPY --chown=1000:1000 . /app/

RUN pip install -e . && \
    python -m nltk.downloader punkt && \
<<<<<<< HEAD
    autotrain setup && \
    
    pip install -U flash-attn && \
=======
    pip install -U flash-attn --no-build-isolation && \
>>>>>>> 7e37d3c6
    pip install -U deepspeed && \
    pip cache purge<|MERGE_RESOLUTION|>--- conflicted
+++ resolved
@@ -74,12 +74,6 @@
 
 RUN pip install -e . && \
     python -m nltk.downloader punkt && \
-<<<<<<< HEAD
-    autotrain setup && \
-    
-    pip install -U flash-attn && \
-=======
     pip install -U flash-attn --no-build-isolation && \
->>>>>>> 7e37d3c6
     pip install -U deepspeed && \
     pip cache purge