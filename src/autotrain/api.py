--- conflicted
+++ resolved
@@ -32,26 +32,8 @@
 class BackgroundRunner:
     async def run_main(self):
         while True:
-<<<<<<< HEAD
-            running_jobs = DB.get_running_jobs()
-            if running_jobs:
-                for _pid in running_jobs:
-                    proc_status = get_process_status(_pid)
-                    proc_status = proc_status.strip().lower()
-                    if proc_status in ("completed", "error", "zombie"):
-                        logger.info(f"Process {_pid} is already completed. Skipping...")
-                        try:
-                            kill_process_by_pid(_pid)
-                        except Exception as e:
-                            logger.info(f"Error while killing process: {e}")
-                        DB.delete_job(_pid)
-
-            running_jobs = DB.get_running_jobs()
-            if not running_jobs and (BACKEND is None or not BACKEND.startswith("nvcf-")):
-=======
             running_jobs = get_running_jobs(DB)
             if not running_jobs:
->>>>>>> a9cc7e55
                 logger.info("No running jobs found. Shutting down the server.")
                 os.kill(os.getpid(), signal.SIGINT)
             else:
