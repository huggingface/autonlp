import argparse
import json
import torch
from accelerate.state import PartialState
from datasets import load_dataset, load_from_disk
from huggingface_hub import HfApi
from dataclasses import dataclass, field
from transformers import (
    AutoConfig,
    AutoModelForSequenceClassification,
    AutoTokenizer,
    EarlyStoppingCallback,
    Trainer,
    TrainingArguments,
)
from transformers.trainer_callback import PrinterCallback
import habana_frameworks.torch.hpu as hthpu
#from autotrain import logger
from autotrain.trainers.common import (
    ALLOW_REMOTE_CODE,
    LossLoggingCallback,
    TrainStartCallback,
    UploadLogs,
    monitor,
    pause_space,
    remove_autotrain_data,
    save_training_params,
)
from autotrain.trainers.text_classification import utils
from autotrain.trainers.text_classification.dataset import TextClassificationDataset
from autotrain.trainers.text_classification.params import TextClassificationParams

from optimum.habana import GaudiConfig, GaudiTrainer, GaudiTrainingArguments
from optimum.habana.utils import set_seed
from typing import Optional

import logging
import os
import random
import sys
from dataclasses import dataclass, field
from typing import Optional

import datasets
import evaluate
import numpy as np
import transformers
from datasets import load_dataset
from transformers import (
    AutoConfig,
    AutoModelForSequenceClassification,
    AutoTokenizer,
    DataCollatorWithPadding,
    EvalPrediction,
    HfArgumentParser,
    PretrainedConfig,
    default_data_collator,
)
from transformers.trainer_utils import get_last_checkpoint
from transformers.utils import check_min_version, send_example_telemetry
from transformers.utils.versions import require_version

from optimum.habana import GaudiConfig, GaudiTrainer, GaudiTrainingArguments
from optimum.habana.utils import set_seed

task_to_keys = {
    "cola": ("sentence", None),
    "mnli": ("premise", "hypothesis"),
    "mrpc": ("sentence1", "sentence2"),
    "qnli": ("question", "sentence"),
    "qqp": ("question1", "question2"),
    "rte": ("sentence1", "sentence2"),
    "sst2": ("sentence", None),
    "stsb": ("sentence1", "sentence2"),
    "wnli": ("sentence1", "sentence2"),
}


def parse_args():
    # get training_config.json from the end user
    parser = argparse.ArgumentParser()
<<<<<<< HEAD
    parser.add_argument("--training_config", type=str, required=True)
    parser.add_argument("--output_dir", type=str, required=False)
    #parser.add_argument("--model_name_or_path", type=str, required=False)
    #parser.add_argument("--dataset_name", type=str, required=False)
    parser.add_argument("--use_habana", type=str, required=False)
    parser.add_argument("--hub_token", type=str, required=False)
=======
    parser.add_argument("--training_config", type=str, required=False)

    parser.add_argument("--output_dir", type=str, required=False)

    parser.add_argument("--model_name_or_path", type=str, required=False)

    parser.add_argument("--dataset_name", type=str, required=False)

    parser.add_argument("--use_habana", type=str, required=False)

    parser.add_argument("--hub_token", type=str, required=False)


>>>>>>> 7ec8cc71
    return parser.parse_args()

@dataclass
class DataTrainingArguments:
    """
    Arguments pertaining to what data we are going to input our model for training and eval.

    Using `HfArgumentParser` we can turn this class
    into argparse arguments to be able to specify them on
    the command line.
    """

    task_name: Optional[str] = field(
        default=None,
        metadata={},
    )
    dataset_name: Optional[str] = field(
        default=None, metadata={"help": "The name of the dataset to use (via the datasets library)."}
    )
    dataset_config_name: Optional[str] = field(
        default=None, metadata={"help": "The configuration name of the dataset to use (via the datasets library)."}
    )
    max_seq_length: int = field(
        default=128,
        metadata={
            "help": (
                "The maximum total input sequence length after tokenization. Sequences longer "
                "than this will be truncated, sequences shorter will be padded."
            )
        },
    )
    overwrite_cache: bool = field(
        default=False, metadata={"help": "Overwrite the cached preprocessed datasets or not."}
    )
    pad_to_max_length: bool = field(
        default=True,
        metadata={
            "help": (
                "Whether to pad all samples to `max_seq_length`. "
                "If False, will pad the samples dynamically when batching to the maximum length in the batch."
            )
        },
    )
    max_train_samples: Optional[int] = field(
        default=None,
        metadata={
            "help": (
                "For debugging purposes or quicker training, truncate the number of training examples to this "
                "value if set."
            )
        },
    )
    max_eval_samples: Optional[int] = field(
        default=None,
        metadata={
            "help": (
                "For debugging purposes or quicker training, truncate the number of evaluation examples to this "
                "value if set."
            )
        },
    )
    max_predict_samples: Optional[int] = field(
        default=None,
        metadata={
            "help": (
                "For debugging purposes or quicker training, truncate the number of prediction examples to this "
                "value if set."
            )
        },
    )
    train_file: Optional[str] = field(
        default=None, metadata={"help": "A csv or a json file containing the training data."}
    )
    validation_file: Optional[str] = field(
        default=None, metadata={"help": "A csv or a json file containing the validation data."}
    )
    problem_type: Optional[str] = field(
        default="single_label_classification",
        metadata={"help": "Problem type, such as single_label_classification or multi_label_classification"},
    )
    test_file: Optional[str] = field(default=None, metadata={"help": "A csv or a json file containing the test data."})
    column_mapping_target_column: Optional[str] = field(
        default="label",
        metadata={"help": "The name of the target column in the dataset."},
    )
    column_mapping_text_column: Optional[str] = field(
        default="text",
        metadata={"help": "The name of the text column in the dataset."},
    )
    train_split: Optional[str] = field(
        default="train",
        metadata={"help": "The name of the training split in the dataset."},
    )
    valid_split: Optional[str] = field(
        default="validation",
        metadata={"help": "The name of the validation split in the dataset."},
    )
    backend: Optional[str] = field(
        default="datasets",
        metadata={"help": "The backend to use for loading the dataset."},
    )
    username: Optional[str] = field(
        default="datasets",
        metadata={"help": "Username of Hf Acount"},
    )

    
    def __post_init__(self):
        if self.task_name is not None:
            self.task_name = self.task_name.lower()
            if self.task_name not in task_to_keys.keys():
                raise ValueError("Unknown task, you should pick one in " + ",".join(task_to_keys.keys()))
        elif self.dataset_name is not None:
            pass
        elif self.train_file is None or self.validation_file is None:
            raise ValueError("Need either a GLUE task, a training/validation file or a dataset name.")
        else:
            train_extension = self.train_file.split(".")[-1]
            assert train_extension in ["csv", "json"], "`train_file` should be a csv or a json file."
            validation_extension = self.validation_file.split(".")[-1]
            assert (
                validation_extension == train_extension
            ), "`validation_file` should have the same extension (csv or json) as `train_file`."


@dataclass
class ModelArguments:
    """
    Arguments pertaining to which model/config/tokenizer we are going to fine-tune from.
    """

    model_name_or_path: str = field(
        metadata={"help": "Path to pretrained model or model identifier from huggingface.co/models"}
    )
    config_name: Optional[str] = field(
        default=None, metadata={"help": "Pretrained config name or path if not the same as model_name"}
    )
    tokenizer_name: Optional[str] = field(
        default=None, metadata={"help": "Pretrained tokenizer name or path if not the same as model_name"}
    )
    cache_dir: Optional[str] = field(
        default=None,
        metadata={"help": "Where do you want to store the pretrained models downloaded from huggingface.co"},
    )
    use_fast_tokenizer: bool = field(
        default=True,
        metadata={"help": "Whether to use one of the fast tokenizer (backed by the tokenizers library) or not."},
    )
    model_revision: str = field(
        default="main",
        metadata={"help": "The specific model version to use (can be a branch name, tag name or commit id)."},
    )
    token: str = field(
        default=None,
        metadata={
            "help": (
                "The token to use as HTTP bearer authorization for remote files. If not specified, will use the token "
                "generated when running `huggingface-cli login` (stored in `~/.huggingface`)."
            )
        },
    )
    trust_remote_code: bool = field(
        default=False,
        metadata={
            "help": (
                "Whether or not to allow for custom models defined on the Hub in their own modeling files. This option "
                "should only be set to `True` for repositories you trust and in which you have read the code, as it will "
                "execute code present on the Hub on your local machine."
            )
        },
    )
    ignore_mismatched_sizes: bool = field(
        default=False,
        metadata={"help": "Will enable to load a pretrained model whose head dimensions are different."},
    )
    add_pad_token: bool = field(
        default=False,
        metadata={"help": "Will add `pad_token` to tokenizer and model's config as `eos_token` if it's not defined."},
    )
    mixed_precision: Optional[str] = field(
        default=False,
        metadata={"help": "Will add mixed precision."},
    ) 


# @monitor
def train(config):
    parser = HfArgumentParser((ModelArguments, DataTrainingArguments, GaudiTrainingArguments))
    model_args, data_args, gaudi_training_args = parser.parse_json_file(json_file=os.path.abspath(sys.argv[2]))
    # print("model_args", model_args)
    # print("data_args", data_args)
    print("training_args", gaudi_training_args)
    print(hthpu.is_available())
    device = torch.device("hpu")
    # if isinstance(config, dict):
    #     config = TextClassificationParams(**config)
    train_data = None
    valid_data = None
    # check if config.train_split.csv exists in config.data_path
<<<<<<< HEAD
    if data_args.train_split is not None:
        if data_args.dataset_name == f"autotrain-data":
            #logger.info("loading dataset from disk")
            ## we have to add data_path in data_args to enable local data path loading
            train_data = load_from_disk(config.data_path)[config.train_split]
        else:
            if ":" in data_args.train_split:
                dataset_config_name, split = data_args.train_split.split(":")
                train_data = load_dataset(
                    data_args.dataset_name,
                    name=dataset_config_name,
                    split=split,
                    token=model_args.token,
                )
            else:
                train_data = load_dataset(
                    data_args.dataset_name,
                    split=data_args.train_split,
                    token=model_args.token,
                )
    if data_args.valid_split is not None:
        if data_args.dataset_name == f"autotrain-data":
            #logger.info("loading dataset from disk")
            valid_data = load_from_disk(data_args.dataset_name)[data_args.valid_split]
        else:
            if ":" in data_args.valid_split:
                dataset_config_name, split = data_args.valid_split.split(":")
                valid_data = load_dataset(
                    data_args.dataset_name,
                    name=dataset_config_name,
                    split=split,
                    token=model_args.token,
                )
            else:
                valid_data = load_dataset(
                    data_args.dataset_name,
                    split=data_args.valid_split,
                    token=model_args.token,
                )

    # padding = "max_length" if data_args.pad_to_max_length else False

    # if model.config.pad_token_id is None and tokenizer.pad_token is None:
    #     tokenizer.pad_token = tokenizer.eos_token
    #     model.config.pad_token_id = tokenizer.eos_token_id

    #print("train data", train_data)
    classes = train_data.features[data_args.column_mapping_target_column].names
    label2id = {c: i for i, c in enumerate(classes)}
    num_classes = len(classes)
    if num_classes < 2:
        raise ValueError("Invalid number of classes. Must be greater than 1.")

    if data_args.valid_split is not None:
        num_classes_valid = len(valid_data.unique(data_args.column_mapping_target_column))
        if num_classes_valid != num_classes:
            raise ValueError(
                f"Number of classes in train and valid are not the same. Training has {num_classes} and valid has {num_classes_valid}"
            )
    model_config = AutoConfig.from_pretrained(model_args.model_name_or_path, num_labels=num_classes)
    model_config._num_labels = len(label2id)
    model_config.label2id = label2id
    model_config.id2label = {v: k for k, v in label2id.items()}
    try:
        model = AutoModelForSequenceClassification.from_pretrained(
            model_args.model_name_or_path,
            config=model_config,
            trust_remote_code=ALLOW_REMOTE_CODE,
            token=model_args.token,
=======
    # if config.train_split is not None:
    #     if config.data_path == f"{config.project_name}/autotrain-data":
    #         train_data = load_from_disk(config.data_path)[config.train_split]
    #     else:
    #         if ":" in config.train_split:
    #             dataset_config_name, split = config.train_split.split(":")
    #             train_data = load_dataset(
    #                 config.data_path,
    #                 name=dataset_config_name,
    #                 split=split,
    #                 token=config.token,
    #             )
    #         else:
    #             train_data = load_dataset(
    #                 config.data_path,
    #                 split=config.train_split,
    #                 token=config.token,
    #             )
    # if config.valid_split is not None:
    #     if config.data_path == f"{config.project_name}/autotrain-data":
    #         valid_data = load_from_disk(config.data_path)[config.valid_split]
    #     else:
    #         if ":" in config.valid_split:
    #             dataset_config_name, split = config.valid_split.split(":")
    #             valid_data = load_dataset(
    #                 config.data_path,
    #                 name=dataset_config_name,
    #                 split=split,
    #                 token=config.token,
    #             )
    #         else:
    #             valid_data = load_dataset(
    #                 config.data_path,
    #                 split=config.valid_split,
    #                 token=config.token,
    #             )

    if config.dataset_name is not None:
        print(config.dataset_name)

        train_data = load_dataset(
            path = config.dataset_name,
            split= "train" 
        )

        test_data = load_dataset(
            path = config.dataset_name,
            split= "test" 
        )
        print(train_data, test_data)

    print("train data", train_data)
    # classes = train_data.features[config.target_column].names
    # label2id = {c: i for i, c in enumerate(classes)}
    # num_classes = len(classes)
    # if num_classes < 2:
    #     raise ValueError("Invalid number of classes. Must be greater than 1.")

    # if config.valid_split is not None:
    #     num_classes_valid = len(valid_data.unique(config.target_column))
    #     if num_classes_valid != num_classes:
    #         raise ValueError(
    #             f"Number of classes in train and valid are not the same. Training has {num_classes} and valid has {num_classes_valid}"
    #         )
    # model_config = AutoConfig.from_pretrained(config.model_name_or_path, num_labels=num_classes)
    # model_config._num_labels = len(label2id)
    # model_config.label2id = label2id
    # model_config.id2label = {v: k for k, v in label2id.items()}
    try:
        model = AutoModelForSequenceClassification.from_pretrained(
            config.model_name_or_path,
            # config=model_config,
            trust_remote_code=ALLOW_REMOTE_CODE,
            token=config.hub_token,
>>>>>>> 7ec8cc71
            ignore_mismatched_sizes=True,
        )
    except OSError:
        model = AutoModelForSequenceClassification.from_pretrained(
            model_args.model_name_or_path,
            config=model_config,
            from_tf=True,
            trust_remote_code=ALLOW_REMOTE_CODE,
            token=model_args.token,
            ignore_mismatched_sizes=True,
        )
    model = model.to(device)
<<<<<<< HEAD

    tokenizer = AutoTokenizer.from_pretrained(model_args.model_name_or_path, token=model_args.token, trust_remote_code=ALLOW_REMOTE_CODE)  
    #tokenizer = tokenizer.to(device)
    train_data = TextClassificationDataset(data=train_data, tokenizer=tokenizer, config=data_args, device = device)
    if data_args.valid_split is not None:
        valid_data = TextClassificationDataset(data=valid_data, tokenizer=tokenizer, config=data_args, device = device)

    # if config.logging_steps == -1:
    #     if config.valid_split is not None:
    #         logging_steps = int(0.2 * len(valid_data) / config.batch_size)
    #     else:
    #         logging_steps = int(0.2 * len(train_data) / config.batch_size)
    #     if logging_steps == 0:
    #         logging_steps = 1
    #     if logging_steps > 25:
    #         logging_steps = 25
    #     config.logging_steps = logging_steps
    # else:
    #     logging_steps = config.logging_steps

    #logger.info(f"Logging steps: {logging_steps}")


    # training_args = dict(
    #     output_dir=config.project_name,
    #     per_device_train_batch_size=config.batch_size,
    #     per_device_eval_batch_size=2 * config.batch_size,
    #     learning_rate=config.lr,
    #     num_train_epochs=config.epochs,
    #     #eval_strategy=config.eval_strategy if config.valid_split is not None else "no",
    #     logging_steps=logging_steps,
    #     save_total_limit=config.save_total_limit,
    #     save_strategy=config.eval_strategy if config.valid_split is not None else "no",
    #     gradient_accumulation_steps=config.gradient_accumulation,
    #     report_to=config.log,
    #     auto_find_batch_size=config.auto_find_batch_size,
    #     lr_scheduler_type=config.scheduler,
    #     optim=config.optimizer,
    #     warmup_ratio=config.warmup_ratio,
    #     weight_decay=config.weight_decay,
    #     max_grad_norm=config.max_grad_norm,
    #     push_to_hub=False,
    #     load_best_model_at_end=True if config.valid_split is not None else False,
    #     ddp_find_unused_parameters=False,
    # )

    if model_args.mixed_precision == "fp16":
        training_args["fp16"] = True
    if model_args.mixed_precision == "bf16":
        training_args["bf16"] = True

    if data_args.valid_split is not None:
        early_stop = EarlyStoppingCallback(
            early_stopping_patience=config.early_stopping_patience,
            early_stopping_threshold=config.early_stopping_threshold,
        )
        callbacks_to_use = [early_stop]
    else:
        callbacks_to_use = []

    # callbacks_to_use.extend([UploadLogs(config=gaudi_training_args), LossLoggingCallback(), TrainStartCallback()])

    #print("training_args", training_args)
    
    #args = TrainingArguments(**training_args)
    # trainer_args = dict(
    #     args=args,
    #     model=model,
    #     callbacks=callbacks_to_use,
    #     compute_metrics=(
    #         utils._binary_classification_metrics if num_classes == 2 else utils._multi_class_classification_metrics
    #     ),
    # )
    # del training_args['output_dir']
    # del training_args['per_device_train_batch_size']
    # del training_args['per_device_eval_batch_size']
=======
    tokenizer = AutoTokenizer.from_pretrained(config.model_name_or_path, token=config.hub_token, trust_remote_code=ALLOW_REMOTE_CODE)
    # train_data = TextClassificationDataset(data=train_data, tokenizer=tokenizer, config=config, device = device)
    # if config.valid_split is not None:
    #     valid_data = TextClassificationDataset(data=valid_data, tokenizer=tokenizer, config=config, device = device)

    # if config.logging_steps == -1:
    #     if config.valid_split is not None:
    #         logging_steps = int(0.2 * len(valid_data) / config.batch_size)
    #     else:
    #         logging_steps = int(0.2 * len(train_data) / config.batch_size)
    #     if logging_steps == 0:
    #         logging_steps = 1
    #     if logging_steps > 25:
    #         logging_steps = 25
    #     config.logging_steps = logging_steps
    # else:
    #     logging_steps = config.logging_steps

    # if config.mixed_precision == "fp16":
    #     training_args["fp16"] = True
    # if config.mixed_precision == "bf16":
    #     training_args["bf16"] = True

    # if config.valid_split is not None:
    #     early_stop = EarlyStoppingCallback(
    #         early_stopping_patience=config.early_stopping_patience,
    #         early_stopping_threshold=config.early_stopping_threshold,
    #     )
    #     callbacks_to_use = [early_stop]
    # else:
    #     callbacks_to_use = []

    # callbacks_to_use.extend([UploadLogs(config=config), LossLoggingCallback(), TrainStartCallback()])
    # print("training_args", training_args)
>>>>>>> 7ec8cc71
    
    # args = TrainingArguments(**training_args)
    # trainer_args = dict(
    #     args=args,
    #     model=model,
    #     callbacks=callbacks_to_use,
    #     compute_metrics=(
    #         utils._binary_classification_metrics if num_classes == 2 else utils._multi_class_classification_metrics
    #     ),
    # )
   
    gaudi_config = GaudiConfig.from_pretrained(
        "Habana/bert-large-uncased-whole-word-masking",
        cache_dir=None,
        revision="main",
        token=None,
    )
    #print("gaudi_training_args",gaudi_training_args)
    trainer = GaudiTrainer(
        model=model,
        gaudi_config=gaudi_config,
        args=gaudi_training_args,
        train_dataset=train_data,
        eval_dataset=test_data,
        #compute_metrics=compute_metrics,
        tokenizer=tokenizer,
        #data_collator=data_collator,
    )

    # trainer = Trainer(
    #     **trainer_args,
    #     train_dataset=train_data,
    #     eval_dataset=valid_data,
    # )

    trainer.remove_callback(PrinterCallback)
    trainer.train()
    print("Finished training, saving model...")
    #logger.info("Finished training, saving model...")
    project_name = "trial"
    trainer.save_model(project_name)
    tokenizer.save_pretrained(project_name)

    model_card = utils.create_model_card(model_config, trainer, num_classes)

    # save model card to output directory as README.md
    with open(f"{config.project_name}/README.md", "w") as f:
        f.write(model_card)

    if config.push_to_hub:
        if PartialState().process_index == 0:
            remove_autotrain_data(config)
            save_training_params(config)
            #logger.info("Pushing model to hub...")
            api = HfApi(token=config.token)
            api.create_repo(
                repo_id=f"{config.username}/{config.project_name}", repo_type="model", private=True, exist_ok=True
            )
            api.upload_folder(
                folder_path=config.project_name,
                repo_id=f"{config.username}/{config.project_name}",
                repo_type="model",
            )

    if PartialState().process_index == 0:
        pause_space(config)


if __name__ == "__main__":
    args = parse_args()
<<<<<<< HEAD
    training_config = json.load(open(args.training_config))
    #print(f"training_config {training_config}")
    #config = TextClassificationParams(**training_config)
    #config["data_path"] = "stanfordnlp/imdb"
    #print(f"config{config}")
    train(training_config)
=======
    print(f"========args: {args}========")
    # training_config = json.load(open(args.training_config))
    # print(f"training_config {training_config}")
    # config = TextClassificationParams(**training_config)
    #config["data_path"] = "stanfordnlp/imdb"
    # print(f"config{config}")
    train(args)
>>>>>>> 7ec8cc71
<|MERGE_RESOLUTION|>--- conflicted
+++ resolved
@@ -79,28 +79,6 @@
 def parse_args():
     # get training_config.json from the end user
     parser = argparse.ArgumentParser()
-<<<<<<< HEAD
-    parser.add_argument("--training_config", type=str, required=True)
-    parser.add_argument("--output_dir", type=str, required=False)
-    #parser.add_argument("--model_name_or_path", type=str, required=False)
-    #parser.add_argument("--dataset_name", type=str, required=False)
-    parser.add_argument("--use_habana", type=str, required=False)
-    parser.add_argument("--hub_token", type=str, required=False)
-=======
-    parser.add_argument("--training_config", type=str, required=False)
-
-    parser.add_argument("--output_dir", type=str, required=False)
-
-    parser.add_argument("--model_name_or_path", type=str, required=False)
-
-    parser.add_argument("--dataset_name", type=str, required=False)
-
-    parser.add_argument("--use_habana", type=str, required=False)
-
-    parser.add_argument("--hub_token", type=str, required=False)
-
-
->>>>>>> 7ec8cc71
     return parser.parse_args()
 
 @dataclass
@@ -300,7 +278,7 @@
     train_data = None
     valid_data = None
     # check if config.train_split.csv exists in config.data_path
-<<<<<<< HEAD
+    
     if data_args.train_split is not None:
         if data_args.dataset_name == f"autotrain-data":
             #logger.info("loading dataset from disk")
@@ -364,88 +342,13 @@
     model_config._num_labels = len(label2id)
     model_config.label2id = label2id
     model_config.id2label = {v: k for k, v in label2id.items()}
+    
     try:
         model = AutoModelForSequenceClassification.from_pretrained(
             model_args.model_name_or_path,
             config=model_config,
             trust_remote_code=ALLOW_REMOTE_CODE,
             token=model_args.token,
-=======
-    # if config.train_split is not None:
-    #     if config.data_path == f"{config.project_name}/autotrain-data":
-    #         train_data = load_from_disk(config.data_path)[config.train_split]
-    #     else:
-    #         if ":" in config.train_split:
-    #             dataset_config_name, split = config.train_split.split(":")
-    #             train_data = load_dataset(
-    #                 config.data_path,
-    #                 name=dataset_config_name,
-    #                 split=split,
-    #                 token=config.token,
-    #             )
-    #         else:
-    #             train_data = load_dataset(
-    #                 config.data_path,
-    #                 split=config.train_split,
-    #                 token=config.token,
-    #             )
-    # if config.valid_split is not None:
-    #     if config.data_path == f"{config.project_name}/autotrain-data":
-    #         valid_data = load_from_disk(config.data_path)[config.valid_split]
-    #     else:
-    #         if ":" in config.valid_split:
-    #             dataset_config_name, split = config.valid_split.split(":")
-    #             valid_data = load_dataset(
-    #                 config.data_path,
-    #                 name=dataset_config_name,
-    #                 split=split,
-    #                 token=config.token,
-    #             )
-    #         else:
-    #             valid_data = load_dataset(
-    #                 config.data_path,
-    #                 split=config.valid_split,
-    #                 token=config.token,
-    #             )
-
-    if config.dataset_name is not None:
-        print(config.dataset_name)
-
-        train_data = load_dataset(
-            path = config.dataset_name,
-            split= "train" 
-        )
-
-        test_data = load_dataset(
-            path = config.dataset_name,
-            split= "test" 
-        )
-        print(train_data, test_data)
-
-    print("train data", train_data)
-    # classes = train_data.features[config.target_column].names
-    # label2id = {c: i for i, c in enumerate(classes)}
-    # num_classes = len(classes)
-    # if num_classes < 2:
-    #     raise ValueError("Invalid number of classes. Must be greater than 1.")
-
-    # if config.valid_split is not None:
-    #     num_classes_valid = len(valid_data.unique(config.target_column))
-    #     if num_classes_valid != num_classes:
-    #         raise ValueError(
-    #             f"Number of classes in train and valid are not the same. Training has {num_classes} and valid has {num_classes_valid}"
-    #         )
-    # model_config = AutoConfig.from_pretrained(config.model_name_or_path, num_labels=num_classes)
-    # model_config._num_labels = len(label2id)
-    # model_config.label2id = label2id
-    # model_config.id2label = {v: k for k, v in label2id.items()}
-    try:
-        model = AutoModelForSequenceClassification.from_pretrained(
-            config.model_name_or_path,
-            # config=model_config,
-            trust_remote_code=ALLOW_REMOTE_CODE,
-            token=config.hub_token,
->>>>>>> 7ec8cc71
             ignore_mismatched_sizes=True,
         )
     except OSError:
@@ -458,7 +361,6 @@
             ignore_mismatched_sizes=True,
         )
     model = model.to(device)
-<<<<<<< HEAD
 
     tokenizer = AutoTokenizer.from_pretrained(model_args.model_name_or_path, token=model_args.token, trust_remote_code=ALLOW_REMOTE_CODE)  
     #tokenizer = tokenizer.to(device)
@@ -535,42 +437,6 @@
     # del training_args['output_dir']
     # del training_args['per_device_train_batch_size']
     # del training_args['per_device_eval_batch_size']
-=======
-    tokenizer = AutoTokenizer.from_pretrained(config.model_name_or_path, token=config.hub_token, trust_remote_code=ALLOW_REMOTE_CODE)
-    # train_data = TextClassificationDataset(data=train_data, tokenizer=tokenizer, config=config, device = device)
-    # if config.valid_split is not None:
-    #     valid_data = TextClassificationDataset(data=valid_data, tokenizer=tokenizer, config=config, device = device)
-
-    # if config.logging_steps == -1:
-    #     if config.valid_split is not None:
-    #         logging_steps = int(0.2 * len(valid_data) / config.batch_size)
-    #     else:
-    #         logging_steps = int(0.2 * len(train_data) / config.batch_size)
-    #     if logging_steps == 0:
-    #         logging_steps = 1
-    #     if logging_steps > 25:
-    #         logging_steps = 25
-    #     config.logging_steps = logging_steps
-    # else:
-    #     logging_steps = config.logging_steps
-
-    # if config.mixed_precision == "fp16":
-    #     training_args["fp16"] = True
-    # if config.mixed_precision == "bf16":
-    #     training_args["bf16"] = True
-
-    # if config.valid_split is not None:
-    #     early_stop = EarlyStoppingCallback(
-    #         early_stopping_patience=config.early_stopping_patience,
-    #         early_stopping_threshold=config.early_stopping_threshold,
-    #     )
-    #     callbacks_to_use = [early_stop]
-    # else:
-    #     callbacks_to_use = []
-
-    # callbacks_to_use.extend([UploadLogs(config=config), LossLoggingCallback(), TrainStartCallback()])
-    # print("training_args", training_args)
->>>>>>> 7ec8cc71
     
     # args = TrainingArguments(**training_args)
     # trainer_args = dict(
@@ -641,19 +507,5 @@
 
 if __name__ == "__main__":
     args = parse_args()
-<<<<<<< HEAD
-    training_config = json.load(open(args.training_config))
-    #print(f"training_config {training_config}")
-    #config = TextClassificationParams(**training_config)
-    #config["data_path"] = "stanfordnlp/imdb"
-    #print(f"config{config}")
-    train(training_config)
-=======
-    print(f"========args: {args}========")
-    # training_config = json.load(open(args.training_config))
-    # print(f"training_config {training_config}")
-    # config = TextClassificationParams(**training_config)
-    #config["data_path"] = "stanfordnlp/imdb"
-    # print(f"config{config}")
-    train(args)
->>>>>>> 7ec8cc71
+    training_config = json.load(open(args.training_config)
+    train(training_config)