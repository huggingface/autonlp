--- conflicted
+++ resolved
@@ -69,10 +69,8 @@
 
     # unsloth
     unsloth: bool = Field(False, title="Use unsloth")
-<<<<<<< HEAD
 
     # liger-kernel
     liger_kernel: bool = Field(False, title="Use Liger Kernel")
-=======
-    distributed_backend: Optional[str] = Field(None, title="Distributed backend")
->>>>>>> b810afd3
+    
+    distributed_backend: Optional[str] = Field(None, title="Distributed backend")